--- conflicted
+++ resolved
@@ -242,11 +242,7 @@
 
   describe('"disconnected" event', () => {
     it('is raised whenever the LocalParticipant is disconnected via the REST API', async () => {
-<<<<<<< HEAD
       const room = await connect(getToken(randomName()), defaults);
-=======
-      const room = await connect(getToken(randomName()), Object.assign({}, defaults));
->>>>>>> db423f61
       const errorPromise = new Promise(resolve => room.once('disconnected', (room, error) => resolve(error)));
       await completeRoom(room.name);
       const error = await errorPromise;
