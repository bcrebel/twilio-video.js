/* eslint-disable no-undefined */
'use strict';

const assert = require('assert');
const { getUserMedia } = require('@twilio/webrtc');

const connect = require('../../../lib/connect');
const { audio: createLocalAudioTrack, video: createLocalVideoTrack } = require('../../../lib/createlocaltrack');
const createLocalTracks = require('../../../lib/createlocaltracks');
const LocalDataTrack = require('../../../lib/media/track/es5/localdatatrack');
const Room = require('../../../lib/room');
const { flatMap } = require('../../../lib/util');
const CancelablePromise = require('../../../lib/util/cancelablepromise');
const { createCodecMapForMediaSection, createPtToCodecName, getMediaSections } = require('../../../lib/util/sdp');
const TwilioError = require('../../../lib/util/twilioerror');

const {
  MediaConnectionError,
  SignalingConnectionError,
  TrackNameIsDuplicatedError,
  TrackNameTooLongError
} = require('../../../lib/util/twilio-video-errors');

const defaults = require('../../lib/defaults');
const { isChrome, isFirefox, isSafari } = require('../../lib/guessbrowser');
const { createRoom, completeRoom } = require('../../lib/rest');
const getToken = require('../../lib/token');

const {
  capitalize,
  combinationContext,
  isRTCRtpSenderParamsSupported,
  participantsConnected,
  pairs,
  randomName,
  setup,
  smallVideoConstraints,
  tracksSubscribed,
  tracksPublished,
  waitFor
} = require('../../lib/util');

const { trackPriority: { PRIORITY_STANDARD } } = require('../../../lib/util/constants');

const safariVersion = isSafari && Number(navigator.userAgent.match(/Version\/([0-9.]+)/)[1]);

describe('connect', function() {
  // eslint-disable-next-line no-invalid-this
  this.timeout(60000);

  [
    [
      'with an invalid API Key secret',
      { apiKeySecret: 'foo' },
      20107
    ],
    [
      'with an invalid API Key SID',
      { apiKeySid: 'foo' },
      20103
    ],
    [
      'with an expired Access Token',
      { ttl: 60 * -1000 },
      20104
    ],
    [
      'without a grant',
      { grant: null },
      20106
    ]
  ].forEach(([description, extraOptions, expectedCode]) => {
    describe(`called ${description}`, () => {
      let token;
      let cancelablePromise;

      beforeEach(() => {
        const identity = randomName();
        token = getToken(identity, Object.assign({}, defaults, extraOptions));
        // NOTE(mroberts): We expect this to print errors, so disable logging.
        cancelablePromise = connect(token, Object.assign({}, defaults, extraOptions, { logLevel: 'off', tracks: [] }));
      });

      it(`should return a CancelablePromise that rejects with a TwilioError with .code ${expectedCode}`, async () => {
        assert(cancelablePromise instanceof CancelablePromise);
        try {
          const room = await cancelablePromise;
          room.disconnect();
          throw new Error(`Connected to ${room.sid} with an invalid Access Token`);
        } catch (error) {
          assert(error instanceof TwilioError);
          assert.equal(error.code, expectedCode);
        }
      });
    });
  });

  // eslint-disable-next-line require-await
  describe('called with an invalid LogLevel', async () => {
    const logLevel = 'foo';

    let token;
    let cancelablePromise;

    beforeEach(() => {
      const identity = randomName();
      token = getToken(identity);
      cancelablePromise = connect(token, Object.assign({}, defaults, { logLevel, tracks: [] }));
    });

    it('should return a CancelablePromise that rejects with a RangeError', async () => {
      try {
        const room = await cancelablePromise;
        room.disconnect();
        throw new Error(`Connected to ${room.sid} with an invalid LogLevel`);
      } catch (error) {
        assert(error instanceof RangeError);
        assert(/level must be one of/.test(error.message));
      }
      assert(cancelablePromise instanceof CancelablePromise);
    });
  });

  describe(`automaticSubscription (${defaults.topology} topology)`, () => {
    [undefined, true, false].forEach(automaticSubscription => {
      const automaticSubscriptionOptions = typeof automaticSubscription === 'boolean'
        ? { automaticSubscription }
        : {};

      context(`when automaticSubscription is ${typeof automaticSubscription === 'undefined' ? 'not set' : automaticSubscription}`, () => {
        const shouldSubscribe = defaults.topology === 'peer-to-peer' || automaticSubscription !== false;
        let sid;
        let thisRoom;
        let thoseRooms;

        before(async () => {
          [sid, thisRoom, thoseRooms] = await setup({
            testOptions: Object.assign({ tracks: [] }, automaticSubscriptionOptions),
            otherOptions: null,
            nTracks: 0
          });
        });

        it(`should ${shouldSubscribe ? '' : 'not '}subscribe to the RemoteTracks in the Room`, async () => {
          const participants = [...thisRoom.participants.values()];
          await waitFor(participants.map(participant => tracksPublished(participant, 2)), 'tracksPublished');

          // Wait for a second for any "trackSubscribed" events.
          await Promise.race([
            new Promise(resolve => setTimeout(resolve, 1000)),
            Promise.all(participants.map(participant => tracksSubscribed(participant, 2)))
          ]);

          const publications = flatMap(participants, participant => [...participant.tracks.values()]);
          publications.forEach(publication => {
            assert.equal(publication.isSubscribed, shouldSubscribe);
            assert(shouldSubscribe ? publication.track : publication.track === null);
          });
        });

        after(() => {
          [thisRoom, ...thoseRooms].forEach(room => room && room.disconnect());
          return completeRoom(sid);
        });
      });
    });
  });

  describe('insights option', () => {
    let sid = null;
    let token = null;
    let error = null;

    beforeEach(async () => {
      const identity = randomName();
      token = getToken(identity);
      sid = await createRoom(randomName(), defaults.topology);
    });

    [true, false].forEach((insights) => {
      it(`when set to  ${insights}`, async () => {
        let cancelablePromise = null;
        let room = null;
        const regionOptions = {
          insights
        };

        try {
          const connectOptions = Object.assign({ name: sid }, defaults, regionOptions, { tracks: [] });
          cancelablePromise = connect(token, connectOptions);
          assert(cancelablePromise instanceof CancelablePromise);
          room = await cancelablePromise;
        } catch (error_) {
          error = error_;
        } finally {
          if (room) {
            room.disconnect();
            await completeRoom(sid);
          }
        }
        assert.equal(error, null);
      });
    });
  });

  // eslint-disable-next-line require-await
  describe('signaling region', async () => {
    let sid;
    let token;
    beforeEach(async () => {
      const identity = randomName();
      token = getToken(identity);
      sid = await createRoom(randomName(), defaults.topology);
    });

    const invalidRegions = ['foo', '34', '$abc', 'abc!'];
    const validRegions = defaults.regions ? defaults.regions.split(',') : ['au1', 'br1', 'de1', 'ie1', 'in1', 'jp1', 'sg1', 'us1', 'us2'];
    const regions = ['without', 'gll', ...invalidRegions, ...validRegions];

    regions.forEach(region => {
      const isInvalidRegion = invalidRegions.includes(region);
      const regionOptions = region === 'without' ? {} : { region };
      let scenario = 'when called ';
      if (isInvalidRegion) {
        scenario += `with an invalid region : ${region}`;
      } else if (region === 'without') {
        scenario += 'without a region ';
      } else {
        scenario += `with a valid region: ${region}`;
      }
      context(scenario, () => {

        it(`should return a CancelablePromise that ${isInvalidRegion ? 'rejects with a SignalingConnectionError' : 'resolves with a Room'}`, async () => {
          const cancelablePromise = connect(token, Object.assign({ name: sid }, defaults, regionOptions, { tracks: [] }));
          assert(cancelablePromise instanceof CancelablePromise);

          let error = null;
          let room = null;
          try {
            room = await cancelablePromise;
          } catch (error_) {
            error = error_;
          } finally {
            if (room) {
              room.disconnect();
              await completeRoom(sid);
            }
            if (isInvalidRegion) {
              assert.equal(room, null, `Connected to Room ${room && room.sid} with an invalid signaling region "${region}"`);
              assert(error instanceof SignalingConnectionError);
            } else {
              assert.equal(error, null);
              assert(room instanceof Room);
            }
          }
        });
      });
    });
  });

  describe('called with an incorrect RTCIceServer url', () => {
    let cancelablePromise;

    beforeEach(() => {
      const iceServers = [{ urls: 'turn159.148.17.9:3478', credential: 'foo' }];
      const options = Object.assign({}, defaults, { iceServers, tracks: [] });
      const token = getToken(randomName());
      cancelablePromise = connect(token, options);
    });

    it('should return a CancelablePromise that rejects with a MediaConnectionError', async () => {
      try {
        const room = await cancelablePromise;
        room.disconnect();
        throw new Error(`Connected to ${room.sid} with an incorrect RTCIceServer url`);
      } catch (error) {
        assert(error instanceof MediaConnectionError);
        assert.equal(error.code, 53405);
      }
      assert(cancelablePromise instanceof CancelablePromise);
    });
  });

  combinationContext([
    [
      [true, false],
      x => `called with${x ? '' : 'out'} a Room name and`
    ],
    [
      [true, false],
      x => x ? 'no LocalTracks' : 'the default, automatically-acquired LocalTracks'
    ],
    [
      // eslint-disable-next-line no-warning-comments
      // TODO(mroberts): Run this with 10 Participants.
      // NOTE(mroberts): It's important that we specify "with unique identities", because, in the future, we may
      // enforce uniqueness of Participant identity within a Room (and therefore, connect should fail with a well-
      // defined TwilioError).
      [1, 2, 3],
      x => ({
        1: 'once',
        2: 'twice with unique identities',
        3: 'thrice with unique identities',
        10: 'ten times with unique identities'
      })[x]
    ]
  ], ([withName, withoutTracks, n]) => {
    const howManyRooms = {
      1: 'a Room',
      2: 'two Rooms',
      3: 'three Rooms',
      10: 'ten Rooms'
    }[n];

    let identities;
    let name;
    let cancelablePromises;
    let rooms;
    let sid;
    let tracks;

    before(async () => {
      identities = Array.from(Array(n).keys()).map(() => randomName());
      tracks = await createLocalTracks();
      const tokens = identities.map(getToken);
      const options = Object.assign({ tracks }, defaults);
      if (withoutTracks) {
        options.tracks = [];
      } else {
        options.audio = true;
        options.video = smallVideoConstraints;
      }
      if (withName) {
        name = randomName();
        sid = await createRoom(name, options.topology);
        // eslint-disable-next-line require-atomic-updates
        options.name = sid;
      }
      cancelablePromises = tokens.map(token => connect(token, options));
      rooms = await waitFor(cancelablePromises, 'connecting to rooms');
    });

    after(() => {
      tracks.forEach(track => track.kind !== 'data' && track.stop());
      rooms.forEach(room => room.disconnect());
      sid = sid || (rooms[0] && rooms[0].sid);
      return sid ? completeRoom(sid) : Promise.resolve();
    });

    // eslint-disable-next-line require-await
    it(`should return ${n === 1 ? 'a ' : ''}CancelablePromise${n === 1 ? '' : 's'} that resolve${n === 1 ? 's' : ''} to ${howManyRooms}`, async () => {
      cancelablePromises.forEach(cancelablePromise => assert(cancelablePromise instanceof CancelablePromise));
      rooms.forEach(room => assert(room instanceof Room));
    });

    // eslint-disable-next-line require-await
    describe(`should return ${n === 1 ? 'a ' : ''}CancelablePromise${n === 1 ? '' : 's'} that resolve${n === 1 ? 's' : ''} to ${howManyRooms} and`, async () => {
      it(`should set ${n === 1 ? 'the' : 'each'} Room's .sid to ${n > 1 ? (withName ? 'the same' : 'a unique') : 'a'} Room SID`, () => {
        const sids = new Set(rooms.map(room => room.sid));
        assert.equal(sids.size, withName ? 1 : n);
        sids.forEach(sid => assert(sid.match(/^RM[a-f0-9]{32}$/)));
      });

      it(`should set ${n === 1 ? 'the' : 'each'} Room's .name to ${withName ? 'the specified name' : 'its SID'}`, () => {
        rooms.forEach(room => assert.equal(room.name, withName ? name : room.sid));
      });

      it(`should set ${n === 1 ? 'the' : 'each'} Room's LocalParticipant's .state to "connected"`, () => {
        rooms.forEach(room => assert.equal(room.localParticipant.state, 'connected'));
      });

      it(`should set ${n === 1 ? 'the' : 'each'} Room's LocalParticipant's .sid to a ${n === 1 ? '' : 'unique '}Participant SID`, () => {
        const sids = new Set(rooms.map(room => room.localParticipant.sid));
        assert.equal(sids.size, n);
        sids.forEach(sid => assert(sid.match(/^PA[a-f0-9]{32}$/)));
      });

      it(`should set ${n === 1 ? 'the' : 'each'} Room's LocalParticipant's .identity to the specified ${n === 1 ? 'identity' : 'identities'}`, () => {
        rooms.forEach((room, i) => assert.equal(room.localParticipant.identity, identities[i]));
      });

      if (!withoutTracks) {
        it(`should update ${n === 1 ? 'the' : 'each'} Room's LocalParticipant's ._tracks Map with the LocalTracks`, () => {
          rooms.forEach(room => assert.deepEqual(Array.from(room.localParticipant._tracks.values()), tracks));
        });

        ['_tracks', '_audioTracks', '_videoTracks'].forEach(tracks => {
          const trackPublications = `${tracks.slice(1)}`;

          it(`should update ${n === 1 ? 'the' : 'each'} Room's LocalParticipant's .${trackPublications} Map with the corresponding ${capitalize(trackPublications)}`, () => {
            rooms.forEach(room => {
              assert.equal(room.localParticipant[tracks].size, room.localParticipant[trackPublications].size);
              room.localParticipant[tracks].forEach(track => {
                const localTrackPublication = [...room.localParticipant[trackPublications].values()].find(
                  localTrackPublication => localTrackPublication.track === track);
                assert(localTrackPublication);
              });
            });
          });

          it(`should set ${n === 1 ? 'the' : 'each'} Room's LocalParticipant's ${capitalize(trackPublications)}' .trackSid to a unique Track SID`, () => {
            rooms.forEach(room => {
              const publications = room.localParticipant[trackPublications];
              publications.forEach(publication => assert(publication.trackSid.match(/^MT[a-f0-9]{32}$/)));
            });
          });
        });
      }

      if (n === 1 || !withName) {
        it(`should set ${n === 1 ? 'the' : 'each'} Room's .participants Map to an empty Map`, () => {
          rooms.forEach(room => assert.equal(room.participants.size, 0));
        });
        return;
      }

      it('should eventually update each Room\'s .participants Map to contain a Participant for every other Room\'s LocalParticipant', async () => {
        await waitFor(rooms.map(room => participantsConnected(room, n - 1)), 'participantsConnected');
        pairs(rooms).forEach(([{ participants }, otherRooms]) => {
          otherRooms.forEach(({ localParticipant }) => {
            const participant = participants.get(localParticipant.sid);
            assert(participant);
            assert.equal(participant.identity, localParticipant.identity);
          });
        });
      });

      describe('should eventually update each Room\'s .participants Map to contain a Participant for every other Room\'s LocalParticipant and', () => {
        if (withoutTracks) {
          it('should set each Participant\'s ._tracks Map to an empty Map', () => {
            rooms.forEach(room => [...room.participants.values()].map(participant => assert.equal(participant._tracks.size, 0)));
          });

          return;
        }

        it('should eventually update each Participant\'s ._tracks Map to contain a RemoteTrack for every one of its corresponding LocalParticipant\'s LocalTracks', async () => {
          await waitFor(flatMap(rooms, ({ participants }) => {
            return [...participants.values()].map(participant => tracksSubscribed(participant, 2));
          }), 'tracksSubscribed');
          pairs(rooms).forEach(([{ participants }, otherRooms]) => {
            otherRooms.forEach(({ localParticipant }) => {
              const participant = participants.get(localParticipant.sid);
              assert(participant);
              const trackSids = [...participant._tracks.values()].map(track => track.sid).sort();
              const localTrackPublicationSids = [...localParticipant.tracks.values()].map(publication => publication.trackSid).sort();
              assert.equal(trackSids.length, localTrackPublicationSids.length);
              assert.deepEqual(trackSids, localTrackPublicationSids);
            });
          });
        });

        // eslint-disable-next-line require-await
        it('should eventually update each Participant\'s .tracks Map to contain a RemoteTrackPublication for every one of its corresponding LocalParticipant\'s LocalTracks', async () => {
          pairs(rooms).forEach(([{ participants }, otherRooms]) => {
            otherRooms.forEach(({ localParticipant }) => {
              const participant = participants.get(localParticipant.sid);
              assert(participant);
              const trackSids = [...participant.tracks.values()].map(publication => publication.trackSid).sort();
              const localTrackPublicationSids = [...localParticipant.tracks.values()].map(publication => publication.trackSid).sort();
              const publishPriorities = [...participant.tracks.values()].map(publication => publication.publishPriority);
              assert.equal(trackSids.length, localTrackPublicationSids.length);
              assert.deepEqual(trackSids, localTrackPublicationSids);
              publishPriorities.forEach(priority => assert.equal(priority, PRIORITY_STANDARD));
            });
          });
        });
      });
    });
  });

  describe('called with the name of a Room to which other Participants have already connected', () => {
    let cancelablePromise;
    let room;
    let rooms;
    let sid;

    before(async () => {
      sid = await createRoom(randomName(), defaults.topology);
      const options = Object.assign({ name: sid, tracks: [] }, defaults);
      const identities = [randomName(), randomName()];
      const tokens = identities.map(getToken);
      rooms = await waitFor(tokens.map(token => connect(token, options)), 'rooms to connect');
      cancelablePromise = connect(getToken(randomName()), options);
      room = await cancelablePromise;
    });

    after(() => {
      rooms.forEach(room => room && room.disconnect());
      return completeRoom(sid);
    });

    it('should return a CancelablePromise that resolves to a Room', () => {
      assert(cancelablePromise instanceof CancelablePromise);
      assert(room instanceof Room);
    });

    describe('should return a CancelablePromise that resolves to a Room and', () => {
      it('should pre-populate the Room\'s .participants Map with the Participants already connected to the Room', () => {
        rooms.forEach(({ localParticipant }) => {
          const participant = room.participants.get(localParticipant.sid);
          assert(participant);
          assert.equal(participant.sid, localParticipant.sid);
          assert.equal(participant.identity, localParticipant.identity);
        });
      });
    });
  });

  describe('called with a Room name and canceled before connecting', () => {
    let cancelablePromise;
    let sid;

    before(async () => {
      sid = await createRoom(randomName(), defaults.topology);
      const options = Object.assign({ name: sid, tracks: [] }, defaults);
      cancelablePromise = connect(getToken(randomName()), options);
      cancelablePromise.cancel();
    });

    after(() => completeRoom(sid));

    it('should return a CancelablePromise that rejects with a "Canceled" Error', async () => {
      assert(cancelablePromise instanceof CancelablePromise);
      try {
        const room = await cancelablePromise;
        room.disconnect();
        throw new Error(`Connected to ${room.sid}, but expected to cancel`);
      } catch (error) {
        assert(error instanceof Error);
        assert.equal(error.message, 'Canceled');
      }
    });
  });

  (isRTCRtpSenderParamsSupported ? describe : describe.skip)('DSCP tagging', () => {
    combinationContext([
      [
        ['dscpTagging', 'enableDscp'],
        x => x
      ],
      [
        [true, false, undefined],
        x => `when ${typeof x === 'boolean' ? `set to ${x}` : 'not set'}`
      ],
      [
        [true, false],
        x => `when VP8 simulcast is ${x ? 'enabled' : 'not enabled'}`
      ]
    ], ([dscpTaggingOption, shouldEnableDscp, shouldEnableVP8Simulcast]) => {
      let peerConnections;
      let thisRoom;
      let thoseRooms;

      before(async () => {
        const dscpOptions = typeof shouldEnableDscp === 'boolean'
          ? { [dscpTaggingOption]: shouldEnableDscp }
          : {};
        const vp8SimulcastOptions = shouldEnableVP8Simulcast
          ? { preferredVideoCodecs: [{ codec: 'VP8', simulcast: true }] }
          : {};
        const testOptions = Object.assign({}, dscpOptions, vp8SimulcastOptions);

        [, thisRoom, thoseRooms, peerConnections] = await setup({
          otherOptions: { tracks: [] },
          testOptions,
          nTracks: 0
        });

        // NOTE(mpatwardhan): RTCRtpSender.setParameters() is an asynchronous operation,
        // so wait for a little while until the changes are applied.
        await new Promise(resolve => setTimeout(resolve, 5000));
      });

      const expectedNetworkPriority = isChrome
        ? { false: 'low', true: 'high' }[!!shouldEnableDscp]
        : undefined;

      it(`networkPriority should ${expectedNetworkPriority ? `be set to "${expectedNetworkPriority}"` : 'not be set'} for RTCRtpEncodingParameters of the first encoding layer`, () => {
        flatMap(peerConnections, pc => pc.getSenders()).filter(sender => sender.track).forEach(sender => {
          if (typeof expectedNetworkPriority === 'string') {
            sender.getParameters().encodings.forEach((encoding, i) => {
              assert.equal(encoding.networkPriority, i === 0 ? expectedNetworkPriority : 'low');
            });
          } else {
            sender.getParameters().encodings.forEach(encoding => {
              assert(!('networkPriority' in encoding));
            });
          }
        });
      });

      after(() => {
        [thisRoom, ...thoseRooms].forEach(room => room.disconnect());
      });
    });
  });

  describe('called with EncodingParameters', () => {
    combinationContext([
      [
        // eslint-disable-next-line no-undefined
        [undefined, null, 20000, 0],
        x => `when .maxAudioBitrate is ${typeof x === 'undefined' ? 'absent' : x}`
      ],
      [
        // eslint-disable-next-line no-undefined
        [undefined, null, 40000, 0],
        x => `when .maxVideoBitrate is ${typeof x === 'undefined' ? 'absent' : x}`
      ]
    ], ([maxAudioBitrate, maxVideoBitrate]) => {
      const encodingParameters = [
        ['maxAudioBitrate', maxAudioBitrate],
        ['maxVideoBitrate', maxVideoBitrate]
      ].reduce((params, [prop, value]) => {
        if (typeof value !== 'undefined') {
          params[prop] = value;
        }
        return params;
      }, {
        audio: true,
        video: smallVideoConstraints
      });

      const maxBitrates = {
        audio: encodingParameters.maxAudioBitrate,
        video: encodingParameters.maxVideoBitrate
      };

      let peerConnections;
      let sid;
      let thisRoom;
      let thoseRooms;

      before(async () => {
        [sid, thisRoom, thoseRooms, peerConnections] = await setup({
          testOptions: encodingParameters,
          otherOptions: { tracks: [] },
          nTracks: 0
        });

        // NOTE(mmalavalli): If applying bandwidth constraints using RTCRtpSender.setParameters(),
        // which is an asynchronous operation, wait for a little while until the changes are applied.
        if (isRTCRtpSenderParamsSupported) {
          await new Promise(resolve => setTimeout(resolve, 5000));
        }
      });

      ['audio', 'video'].forEach(kind => {
        it(`should ${maxBitrates[kind] ? '' : 'not '}set the .max${capitalize(kind)}Bitrate`, () => {
          if (isRTCRtpSenderParamsSupported) {
            flatMap(peerConnections, pc => {
              return pc.getSenders().filter(({ track }) => track && track.kind === kind);
            }).forEach(sender => {
              const { encodings } = sender.getParameters();
              if (maxBitrates[kind]) {
                encodings.forEach(encoding => assert.equal(encoding.maxBitrate, maxBitrates[kind]));
              } else {
                encodings.forEach(encoding => assert.equal('maxBitrate' in encoding, false));
              }
            });
            return;
          }

          flatMap(peerConnections, pc => {
            assert(pc.remoteDescription.sdp);
            return getMediaSections(pc.remoteDescription.sdp, kind, '(recvonly|sendrecv)');
          }).forEach(section => {
            const modifier = isFirefox
              ? 'TIAS'
              : 'AS';
            const maxBitrate = maxBitrates[kind]
              ? isFirefox
                ? maxBitrates[kind]
                : Math.round((maxBitrates[kind] + 16000) / 950)
              : null;
            const bLinePattern = maxBitrate
              ? new RegExp(`\r\nb=${modifier}:${maxBitrate}`)
              : /\r\nb=(AS|TIAS)/;
            assert(maxBitrate ? bLinePattern.test(section) : !bLinePattern.test(section));
          });
        });
      });

      after(() => {
        [thisRoom, ...thoseRooms].forEach(room => room && room.disconnect());
        return completeRoom(sid);
      });
    });
  });

  describe('called with preferred audio and video codecs', () => {
    combinationContext([
      [
        ['name', 'setting'],
        x => `video codec ${x}s`
      ]
    ], ([codecType]) => {
      let peerConnections;
      let sid;
      let thisRoom;
      let thoseRooms;

      const testOptions = {
        preferredAudioCodecs: ['PCMU', 'invalid', 'PCMA'],
        preferredVideoCodecs: codecType === 'name' ? ['invalid', 'H264', 'VP8'] : [
          { codec: 'invalid' }, { codec: 'H264' }, { codec: 'VP8' }
        ]
      };

      before(async () => {
        [sid, thisRoom, thoseRooms, peerConnections] = await setup({ testOptions });
      });

      it('should apply the codec preferences to all remote descriptions', () => {
        flatMap(peerConnections, pc => {
          assert(pc.remoteDescription.sdp);
          return getMediaSections(pc.remoteDescription.sdp);
        }).forEach(section => {
          const codecMap = createCodecMapForMediaSection(section);
          const expectedPayloadTypes = /m=audio/.test(section)
            ? flatMap(testOptions.preferredAudioCodecs, codec => codecMap.get(codec.toLowerCase()) || [])
            : flatMap(testOptions.preferredVideoCodecs, codec => codecMap.get((codec.codec || codec).toLowerCase()) || []);
          const actualPayloadTypes = getPayloadTypes(section);
          expectedPayloadTypes.forEach((expectedPayloadType, i) => assert.equal(expectedPayloadType, actualPayloadTypes[i]));
        });
      });

      after(() => {
        [thisRoom, ...thoseRooms].forEach(room => room && room.disconnect());
        return completeRoom(sid);
      });
    });
  });

  describe('when called with a fixed bitrate preferred audio codec', () => {
    let peerConnections;
    let sid;
    let thisRoom;
    let thoseRooms;

    const testOptions = {
      maxAudioBitrate: 10000,
      preferredAudioCodecs: ['PCMA', 'isac', 'opus']
    };

    before(async () => {
      [sid, thisRoom, thoseRooms, peerConnections] = await setup({ testOptions });
    });

    it('should not apply the audio bitrate limit to the remote descriptions', () => {
      flatMap(peerConnections, pc => {
        assert(pc.remoteDescription.sdp);
        return getMediaSections(pc.remoteDescription.sdp, 'audio');
      }).forEach(section => {
        const codecMap = createCodecMapForMediaSection(section);
        const payloadTypes = getPayloadTypes(section);
        const fixedBitratePayloadTypes = new Set([
          ...(codecMap.get('pcma') || []),
          ...(codecMap.get('pcmu') || [])
        ]);
        if (fixedBitratePayloadTypes.has(payloadTypes[0])) {
          assert(!/b=(AS|TIAS):([0-9]+)/.test(section));
        }
      });
    });

    after(() => {
      [thisRoom, ...thoseRooms].forEach(room => room && room.disconnect());
      return completeRoom(sid);
    });
  });

  describe('Track names', () => {
    describe('when called with pre-created Tracks', () => {
      combinationContext([
        [
          [{ audio: 'foo', video: 'bar', data: 'baz' }, null],
          x => `when called with${x ? '' : 'out'} Track names`
        ],
        [
          [
            {
              source: 'createLocalTracks',
              async getTracks(names) {
                const options = names && { audio: { name: names.audio }, video: { name: names.video } };
                // eslint-disable-next-line no-return-await
                return await (options ? createLocalTracks(options) : createLocalTracks());
              }
            },
            {
              source: 'MediaStreamTracks from getUserMedia()',
              async getTracks() {
                const mediaStream = await getUserMedia({ audio: true, video: true, fake: true });
                return mediaStream.getAudioTracks().concat(mediaStream.getVideoTracks());
              }
            }
          ],
          ({ source }) => `when Tracks are pre-created using ${source}`
        ],
        [
          [true],
          // eslint-disable-next-line no-unused-vars
          _x => defaults.topology === 'peer-to-peer' ? '(@unstable)' : ''
        ]
      ], ([names, { source, getTracks }]) => {
        if (source === 'MediaStreamTracks from getUserMedia()' && !!names) {
          return;
        }

        let sid;
        let thisRoom;
        let thoseRooms;
        let thisParticipant;
        let thisParticipants;
        let tracks;

        before(async () => {
          tracks = [...await getTracks(names), names ? new LocalDataTrack({ name: names.data }) : new LocalDataTrack()];
          [sid, thisRoom, thoseRooms] = await setup({
            testOptions: { tracks },
            otherOptions: { tracks: [] },
            nTracks: 0
          });
          thisParticipant = thisRoom.localParticipant;
          thisParticipants = thoseRooms.map(room => room.participants.get(thisParticipant.sid));
          await waitFor(thisParticipants.map(participant => tracksSubscribed(participant, tracks.length)), 'tracksSubscribed');
        });

        it(`should set each LocalTrack's .name to its ${names ? 'given name' : 'ID'}`, () => {
          thisParticipant._tracks.forEach(track => {
            assert.equal(track.name, names ? names[track.kind] : track.id);
          });
        });

        it(`should set each LocalTrackPublication's .trackName to its ${names ? 'given name' : 'ID'}`, () => {
          thisParticipant.tracks.forEach(trackPublication => {
            assert.equal(trackPublication.trackName, names ? names[trackPublication.kind] : trackPublication.track.id);
          });
        });

        it(`should set each RemoteTrackPublication's .trackName to its ${names ? 'given name' : 'LocalTrack\'s ID'}`, () => {
          flatMap(thisParticipants, participant => [...participant.tracks.values()]).forEach(publication => {
            if (names) {
              assert.equal(publication.trackName, names[publication.kind]);
            } else {
              assert(tracks.find(track => track.id === publication.trackName));
            }
          });
        });

        it(`should set each RemoteTrack's .name to its ${names ? 'given name' : 'LocalTrack\'s ID'}`, () => {
          flatMap(thisParticipants, participant => [...participant._tracks.values()]).forEach(track => {
            if (names) {
              assert.equal(track.name, names[track.kind]);
            } else {
              assert(tracks.find(localTrack => localTrack.id === track.name));
            }
          });
        });

        after(() => {
          (tracks || []).forEach(track => track.kind !== 'data' && track.stop());
          [thisRoom, ...thoseRooms].forEach(room => room && room.disconnect());
          return completeRoom(sid);
        });
      });
    });

    describe('when called with constraints', () => {
      combinationContext([
        [
          [{}, { audio: 'foo' }, { video: 'bar' }, { audio: 'foo', video: 'bar' }],
          x => [
            () => 'when called without Track names',
            () => `when called with only ${x.audio ? 'an audio' : 'a video'} Track name`,
            () => 'when called with both audio and video Track names'
          ][Object.keys(x).length]()
        ]
      ], ([names]) => {
        let sid;
        let thisRoom;
        let thoseRooms;
        let thisParticipant;
        let thisParticipants;

        before(async () => {
          const options = {
            audio: names.audio ? { name: names.audio } : true,
            video: names.video ? { name: names.video } : true,
          };
          [sid, thisRoom, thoseRooms] = await setup({
            testOptions: options,
            otherOptions: { tracks: [] },
            nTracks: 0
          });
          thisParticipant = thisRoom.localParticipant;
          thisParticipants = thoseRooms.map(room => room.participants.get(thisParticipant.sid));
          await waitFor(thisParticipants.map(participant => tracksSubscribed(participant, thisParticipant._tracks.size)), 'tracksSubscribed');
        });

        ['audio', 'video'].forEach(kind => {
          it(`should set the Local${capitalize(kind)}Track's .name to its ${names[kind] ? 'given name' : 'ID'}`, () => {
            thisParticipant[`_${kind}Tracks`].forEach(track => {
              assert.equal(track.name, names[kind] || track.id);
            });
          });

          it(`should set the Local${capitalize(kind)}TrackPublication's .trackName to its ${names[kind] ? 'given name' : 'ID'}`, () => {
            thisParticipant[`${kind}Tracks`].forEach(trackPublication => {
              assert.equal(trackPublication.trackName, names[kind] || trackPublication.track.id);
            });
          });

          it(`should set each Remote${capitalize(kind)}TrackPublication's .trackName to its ${names[kind] ? 'given name' : 'LocalTrack\'s ID'}`, () => {
            flatMap(thisParticipants, participant => [...participant[`${kind}Tracks`].values()]).forEach(publication => {
              if (names && names[kind]) {
                assert.equal(publication.trackName, names[kind]);
              } else {
                const tracks = [...thisParticipant._tracks.values()];
                assert(tracks.find(track => track.id === publication.trackName));
              }
            });
          });

          it(`should set each Remote${capitalize(kind)}Track's .name to its ${names[kind] ? 'given name' : 'LocalTrack\'s ID'}`, () => {
            flatMap(thisParticipants, participant => [...participant[`_${kind}Tracks`].values()]).forEach(track => {
              if (names && names[kind]) {
                assert.equal(track.name, names[kind]);
              } else {
                const tracks = [...thisParticipant._tracks.values()];
                assert(tracks.find(localTrack => localTrack.id === track.name));
              }
            });
          });
        });

        after(() => {
          [thisRoom, ...thoseRooms].forEach(room => room && room.disconnect());
          return completeRoom(sid);
        });
      });
    });

    describe('"trackPublicationFailed" event', () => {
      combinationContext([
        [
          [
            {
              createLocalTracks() {
                const name = 'foo';
                return waitFor([
                  createLocalAudioTrack({ name }),
                  createLocalVideoTrack(Object.assign({ name }, smallVideoConstraints)),
                  new LocalDataTrack()
                ], 'local tracks');
              },
              scenario: 'Tracks whose names are the same',
              TwilioError: TrackNameIsDuplicatedError
            },
            {
              createLocalTracks() {
                const name = '0'.repeat(129);
                return waitFor([
                  createLocalAudioTrack(),
                  createLocalVideoTrack(Object.assign({ name }, smallVideoConstraints)),
                  new LocalDataTrack()
                ], 'local tracks');
              },
              scenario: 'a Track whose name is too long',
              TwilioError: TrackNameTooLongError
            }
          ],
          ({ scenario }) => `called with ${scenario}`
        ]
      ], ([{ createLocalTracks, scenario, TwilioError }]) => {
        // eslint-disable-next-line no-void
        void scenario;

        let room;
        let sid;
        let tracks;
        let trackPublicationFailed;

        before(async () => {
          tracks = await createLocalTracks();
          [sid, room] = await setup({
            testOptions: { tracks },
            otherOptions: {},
            nTracks: 0,
            alone: true
          });
          trackPublicationFailed = await new Promise(resolve => room.localParticipant.once('trackPublicationFailed', resolve));
        });

        it(`should emit "trackPublicationFailed on the Room's LocalParticipant with a ${TwilioError.name}`, () => {
          assert(trackPublicationFailed instanceof TwilioError);
        });

        after(() => {
          (tracks || []).forEach(track => track.stop && track.stop());
          if (room) {
            room.disconnect();
          }
          return completeRoom(sid);
        });
      });
    });
  });

  describe('called with a single LocalDataTrack in the tracks Array', () => {
    let dataTrack;
    let room;
    let sid;
    let tracks;

    before(async () => {
      const identity = randomName();
      const token = getToken(identity);
      dataTrack = new LocalDataTrack();
      tracks = [dataTrack];
      sid = await createRoom(randomName(), defaults.topology);
      const options = Object.assign({ name: sid, tracks }, defaults);
      room = await connect(token, options);
    });

    after(() => {
      (tracks || []).forEach(track => track.kind !== 'data' && track.stop());
      if (room) {
        room.disconnect();
      }
      return completeRoom(sid);
    });

    it('eventually results in a LocalDataTrackPublication', async () => {
      await tracksPublished(room.localParticipant, 1, 'data');
      const publication = Array.from(room.localParticipant.dataTracks.values()).find(publication => {
        return publication.track === dataTrack;
      });
      assert(publication);
    });
  });

  (isChrome || safariVersion >= 12.1 ? describe : describe.skip)('VP8 simulcast', () => {
    [
      ['VP8', true],
      ['H264', false]
    ].forEach(([roomCodec, shouldAddSSRCs]) => {
      describe(`in ${roomCodec} only room`, () => {
        let peerConnections;
        let sid;
        let thisRoom;
        let thoseRooms;

        before(async () => {
          [sid, thisRoom, thoseRooms, peerConnections] = await setup({
            testOptions: { preferredVideoCodecs: [{ codec: 'VP8', simulcast: true }] },
            roomOptions: { VideoCodecs: [roomCodec] }
          });

          // NOTE(mmalavalli): Ensuring that the local RTCSessionDescription is set
          // before verifying that simulcast has been enabled. This was added to remove
          // flakiness of this test in Travis.
          await Promise.all(peerConnections.map(pc => pc.localDescription ? Promise.resolve() : new Promise(resolve => {
            pc.addEventListener('signalingstatechange', () => pc.localDescription && resolve());
          })));
        });

        it(`should ${shouldAddSSRCs ? '' : 'not '}add Simulcast SSRCs to the video m= section of all local descriptions`, () => {
          flatMap(peerConnections, pc => {
            assert(pc.localDescription.sdp);
            return getMediaSections(pc.localDescription.sdp, 'video', '(sendonly|sendrecv)');
          }).forEach(section => {
            const flowSSRCs = new Set(flatMap(section.match(/^a=ssrc-group:FID .+$/gm), line => {
              return line.split(' ').slice(1);
            }));
            if (shouldAddSSRCs || defaults.topology === 'peer-to-peer') {
              const simSSRCs = new Set(flatMap(section.match(/^a=ssrc-group:SIM .+$/gm), line => {
                return line.split(' ').slice(1);
              }));
              const trackSSRCs = new Set(section.match(/^a=ssrc:.+$/gm).map(line => {
                return line.match(/a=ssrc:([0-9]+)/)[1];
              }));
              assert.equal(flowSSRCs.size, 6);
              assert.equal(simSSRCs.size, 3);
              assert.equal(trackSSRCs.size, 6);
              simSSRCs.forEach(ssrc => assert(trackSSRCs.has(ssrc)));
              flowSSRCs.forEach(ssrc => assert(trackSSRCs.has(ssrc)));
            } else {
              assert.equal(flowSSRCs.size, 2);
              assert.equal(section.match(/^a=ssrc-group:SIM .+$/gm), null);
              const ssrcsWithAttributes = new Set(flatMap(section.match(/^a=ssrc:.+$/gm), line => {
                return line.match(/a=ssrc:([0-9]+)/)[1];
              }));
              assert.deepEqual(Array.from(flowSSRCs), Array.from(ssrcsWithAttributes));
            }
          });
        });

        after(() => {
          [thisRoom, ...thoseRooms].forEach(room => room && room.disconnect());
          return completeRoom(sid);
        });
      });

      if (roomCodec === 'VP8' && defaults.topology !== 'peer-to-peer') {
        describe('JSDK-2463: two simulcast groups in SDP instead of one after a rollback (glare)', () => {
          let peerConnections;
          let sid;
          let thisRoom;

          before(async () => {
            const localVideoTrack = await createLocalVideoTrack(smallVideoConstraints);

            [sid, thisRoom] = await setup({
              alone: true,
              testOptions: { preferredVideoCodecs: [{ codec: 'VP8', simulcast: true }], video: false },
              roomOptions: { VideoCodecs: [roomCodec] }
            });

            peerConnections = [...thisRoom._signaling._peerConnectionManager._peerConnections.values()].map(pcv2 => pcv2._peerConnection);
            // NOTE(mmalavalli): Glare is induced by publishing the LocalVideoTrack
            // soon after joining the Room.
            await thisRoom.localParticipant.publishTrack(localVideoTrack);

            // NOTE(mmalavalli): Ensuring that the local RTCSessionDescription is set
            // before verifying that simulcast has been enabled. This was added to remove
            // flakiness of this test in Travis.
            await Promise.all(peerConnections.map(pc => pc.localDescription ? Promise.resolve() : new Promise(resolve => {
              pc.addEventListener('signalingstatechange', () => pc.localDescription && resolve());
            })));
          });

          it('is fixed', () => {
            flatMap(peerConnections, pc => {
              assert(pc.localDescription.sdp);
              return getMediaSections(pc.localDescription.sdp, 'video', '(sendonly|sendrecv)');
            }).forEach(section => {
              const simSSRCs = new Set(flatMap(section.match(/^a=ssrc-group:SIM .+$/gm), line => {
                return line.split(' ').slice(1);
              }));

              const trackSSRCs = new Set(section.match(/^a=ssrc:.+$/gm).map(line => {
                return line.match(/a=ssrc:([0-9]+)/)[1];
              }));

              // NOTE(mmalavalli): The bug manifests itself as 2 "a=ssrc-group:SIM..." lines in
              // the m= section as follows:
              // 1. a=ssrc-group:SIM <ssrc1> <ssrc4> <ssrc3>
              // 2. a=ssrc-group:SIM <ssrc1> <ssrc2> <ssrc3>
              // This results in 4 unique simulcast SSRCs as opposed to the expected 3.
              assert.equal(simSSRCs.size, 3);
              simSSRCs.forEach(ssrc => assert(trackSSRCs.has(ssrc)));
            });
          });

          after(() => {
            if (thisRoom) {
              thisRoom.disconnect();
            }
            return completeRoom(sid);
          });
        });
      }
    });
  });
<<<<<<< HEAD
=======

  if (defaults.topology !== 'peer-to-peer') {
    describe('bandwidthProfile.video', () => {
      combinationContext([
        [
          [{ maxSubscriptionBitrate: 400 }, { maxTracks: 1 }],
          ({ maxSubscriptionBitrate, maxTracks }) => maxSubscriptionBitrate
            ? `.maxSubscriptionBitrate = ${maxSubscriptionBitrate}`
            : `.maxTracks = ${maxTracks}`
        ],
        [
          [PRIORITY_LOW, PRIORITY_STANDARD, PRIORITY_HIGH],
          x => `.dominantSpeakerPriority = "${x}"`
        ],
        [
          [PRIORITY_LOW, PRIORITY_STANDARD, PRIORITY_HIGH],
          x => `and the publish priority of the Dominant Speaker's LocalVideoTrack is "${x}"`
        ],
        [
          [PRIORITY_LOW, PRIORITY_STANDARD, PRIORITY_HIGH],
          x => `and the publish priority of the Passive Speaker's LocalVideoTrack is "${x}"`
        ]
      ], ([trackLimitOptions, dominantSpeakerPriority, dominantSpeakerPublishPriority, passiveSpeakerPublishPriority]) => {
        const priorityRanks = {
          [PRIORITY_HIGH]: 1,
          [PRIORITY_STANDARD]: 2,
          [PRIORITY_LOW]: 3
        };

        // NOTE(mmalavalli): Since "dominantSpeakerPriority" only upgrades the publish priority of the Dominant Speaker's
        // LocalVideoTrack and does not downgrade it, the effective subscribe priority will be the greater of the
        // two priorities.
        const effectiveDominantSpeakerPriority = priorityRanks[dominantSpeakerPriority] <= priorityRanks[dominantSpeakerPublishPriority]
          ? dominantSpeakerPriority
          : dominantSpeakerPublishPriority;

        const switchOffParticipant = priorityRanks[effectiveDominantSpeakerPriority] <= priorityRanks[passiveSpeakerPublishPriority]
          ? 'passive'
          : 'dominant';

        let thisRoom;
        let thoseRooms;

        beforeEach(async () => {
          [, thisRoom, thoseRooms] = await setup({
            testOptions: {
              bandwidthProfile: {
                video: {
                  dominantSpeakerPriority,
                  ...trackLimitOptions
                }
              },
              dominantSpeaker: true,
              tracks: []
            },
            otherOptions: { tracks: [] },
            nTracks: 0
          });
        });

        it(`should switch off RemoteVideoTracks that are published by the ${capitalize(switchOffParticipant)} Speaker`, async () => {
          const [aliceTracks, bobTracks] = await waitFor([1, 2].map(async () => [
            createSyntheticAudioStreamTrack() || await createLocalAudioTrack({ fake: true }),
            await createLocalVideoTrack(smallVideoConstraints)
          ]), 'local tracks');

          // Initially disable Alice's audio
          aliceTracks[0].enabled = false;

          const [aliceLocal, bobLocal] = thoseRooms.map(room => room.localParticipant);
          const [aliceRemote, bobRemote] = [thisRoom.participants.get(aliceLocal.sid), thisRoom.participants.get(bobLocal.sid)];

          // Alice and Bob publish their LocalTracks
          await waitFor([
            ...aliceTracks.map(track => aliceLocal.publishTrack(track, { priority: passiveSpeakerPublishPriority })),
            ...bobTracks.map(track => bobLocal.publishTrack(track, { priority: dominantSpeakerPublishPriority })),
            tracksSubscribed(aliceRemote, 2),
            tracksSubscribed(bobRemote, 2)
          ], `all tracks to get published and subscribed: ${thisRoom.sid}`);

          const [aliceRemoteVideoTrack, bobRemoteVideoTrack] = [aliceRemote, bobRemote].map(({ videoTracks }) => {
            return [...videoTracks.values()][0].track;
          });

          let switched = {
            dominant: {
              off: { participant: bobRemote, remoteVideoTrack: bobRemoteVideoTrack },
              on: { participant: aliceRemote, remoteVideoTrack: aliceRemoteVideoTrack }
            },
            passive: {
              off: { participant: aliceRemote, remoteVideoTrack: aliceRemoteVideoTrack },
              on: { participant: bobRemote, remoteVideoTrack: bobRemoteVideoTrack }
            }
          }[switchOffParticipant];

          // Bob should be the Dominant Speaker
          await waitFor([
            dominantSpeakerChanged(thisRoom, bobRemote),
            trackSwitchedOn(switched.on.remoteVideoTrack),
            trackSwitchedOff(switched.off.remoteVideoTrack)
          ], `Bob to be dominant speaker: ${thisRoom.sid}`);

          switched.on.participant.videoTracks.forEach(({ track }) => {
            assert.equal(track.isSwitchedOff, false);
          });

          switched.off.participant.videoTracks.forEach(({ track }) => {
            assert.equal(track.isSwitchedOff, true);
          });
        });

        afterEach(async () => {
          [thisRoom, ...thoseRooms].forEach(room => room && room.disconnect());
          if (thisRoom) {
            await completeRoom(thisRoom.sid);
          }
        });
      });
    });
  }
>>>>>>> de3a2109
});

function getPayloadTypes(mediaSection) {
  return [...createPtToCodecName(mediaSection).keys()];
}<|MERGE_RESOLUTION|>--- conflicted
+++ resolved
@@ -1164,129 +1164,6 @@
       }
     });
   });
-<<<<<<< HEAD
-=======
-
-  if (defaults.topology !== 'peer-to-peer') {
-    describe('bandwidthProfile.video', () => {
-      combinationContext([
-        [
-          [{ maxSubscriptionBitrate: 400 }, { maxTracks: 1 }],
-          ({ maxSubscriptionBitrate, maxTracks }) => maxSubscriptionBitrate
-            ? `.maxSubscriptionBitrate = ${maxSubscriptionBitrate}`
-            : `.maxTracks = ${maxTracks}`
-        ],
-        [
-          [PRIORITY_LOW, PRIORITY_STANDARD, PRIORITY_HIGH],
-          x => `.dominantSpeakerPriority = "${x}"`
-        ],
-        [
-          [PRIORITY_LOW, PRIORITY_STANDARD, PRIORITY_HIGH],
-          x => `and the publish priority of the Dominant Speaker's LocalVideoTrack is "${x}"`
-        ],
-        [
-          [PRIORITY_LOW, PRIORITY_STANDARD, PRIORITY_HIGH],
-          x => `and the publish priority of the Passive Speaker's LocalVideoTrack is "${x}"`
-        ]
-      ], ([trackLimitOptions, dominantSpeakerPriority, dominantSpeakerPublishPriority, passiveSpeakerPublishPriority]) => {
-        const priorityRanks = {
-          [PRIORITY_HIGH]: 1,
-          [PRIORITY_STANDARD]: 2,
-          [PRIORITY_LOW]: 3
-        };
-
-        // NOTE(mmalavalli): Since "dominantSpeakerPriority" only upgrades the publish priority of the Dominant Speaker's
-        // LocalVideoTrack and does not downgrade it, the effective subscribe priority will be the greater of the
-        // two priorities.
-        const effectiveDominantSpeakerPriority = priorityRanks[dominantSpeakerPriority] <= priorityRanks[dominantSpeakerPublishPriority]
-          ? dominantSpeakerPriority
-          : dominantSpeakerPublishPriority;
-
-        const switchOffParticipant = priorityRanks[effectiveDominantSpeakerPriority] <= priorityRanks[passiveSpeakerPublishPriority]
-          ? 'passive'
-          : 'dominant';
-
-        let thisRoom;
-        let thoseRooms;
-
-        beforeEach(async () => {
-          [, thisRoom, thoseRooms] = await setup({
-            testOptions: {
-              bandwidthProfile: {
-                video: {
-                  dominantSpeakerPriority,
-                  ...trackLimitOptions
-                }
-              },
-              dominantSpeaker: true,
-              tracks: []
-            },
-            otherOptions: { tracks: [] },
-            nTracks: 0
-          });
-        });
-
-        it(`should switch off RemoteVideoTracks that are published by the ${capitalize(switchOffParticipant)} Speaker`, async () => {
-          const [aliceTracks, bobTracks] = await waitFor([1, 2].map(async () => [
-            createSyntheticAudioStreamTrack() || await createLocalAudioTrack({ fake: true }),
-            await createLocalVideoTrack(smallVideoConstraints)
-          ]), 'local tracks');
-
-          // Initially disable Alice's audio
-          aliceTracks[0].enabled = false;
-
-          const [aliceLocal, bobLocal] = thoseRooms.map(room => room.localParticipant);
-          const [aliceRemote, bobRemote] = [thisRoom.participants.get(aliceLocal.sid), thisRoom.participants.get(bobLocal.sid)];
-
-          // Alice and Bob publish their LocalTracks
-          await waitFor([
-            ...aliceTracks.map(track => aliceLocal.publishTrack(track, { priority: passiveSpeakerPublishPriority })),
-            ...bobTracks.map(track => bobLocal.publishTrack(track, { priority: dominantSpeakerPublishPriority })),
-            tracksSubscribed(aliceRemote, 2),
-            tracksSubscribed(bobRemote, 2)
-          ], `all tracks to get published and subscribed: ${thisRoom.sid}`);
-
-          const [aliceRemoteVideoTrack, bobRemoteVideoTrack] = [aliceRemote, bobRemote].map(({ videoTracks }) => {
-            return [...videoTracks.values()][0].track;
-          });
-
-          let switched = {
-            dominant: {
-              off: { participant: bobRemote, remoteVideoTrack: bobRemoteVideoTrack },
-              on: { participant: aliceRemote, remoteVideoTrack: aliceRemoteVideoTrack }
-            },
-            passive: {
-              off: { participant: aliceRemote, remoteVideoTrack: aliceRemoteVideoTrack },
-              on: { participant: bobRemote, remoteVideoTrack: bobRemoteVideoTrack }
-            }
-          }[switchOffParticipant];
-
-          // Bob should be the Dominant Speaker
-          await waitFor([
-            dominantSpeakerChanged(thisRoom, bobRemote),
-            trackSwitchedOn(switched.on.remoteVideoTrack),
-            trackSwitchedOff(switched.off.remoteVideoTrack)
-          ], `Bob to be dominant speaker: ${thisRoom.sid}`);
-
-          switched.on.participant.videoTracks.forEach(({ track }) => {
-            assert.equal(track.isSwitchedOff, false);
-          });
-
-          switched.off.participant.videoTracks.forEach(({ track }) => {
-            assert.equal(track.isSwitchedOff, true);
-          });
-        });
-
-        afterEach(async () => {
-          [thisRoom, ...thoseRooms].forEach(room => room && room.disconnect());
-          if (thisRoom) {
-            await completeRoom(thisRoom.sid);
-          }
-        });
-      });
-    });
-  }
->>>>>>> de3a2109
 });
 
 function getPayloadTypes(mediaSection) {
